<<<<<<< HEAD
libosmo-netif (0.2.0+ow1) UNRELEASED; urgency=medium

  * Release new version for On-Waves
  * Commit 7839556ca950f02e2dda48f8e10dd68e90266926

 -- Daniel Willmann <dwillmann@sysmocom.de>  Tue, 26 Jun 2018 19:03:58 +0200
=======
libosmo-netif (0.3.0) unstable; urgency=medium

  [ Pau Espin Pedrol ]
  * tests: jibuf_test: Set some functions as static
  * tests: jibuf_test: Add scenario to show out-of-order bug
  * jibuf: Fix out-of-order seq queue around syncpoints
  * osmux: change log lvl of batch full to debug

  [ Harald Welte ]
  * remove "channel" layer
  * stream.c: Use non-blocking connect in osmo_stream_cli

 -- Pau Espin Pedrol <pespin@sysmocom.de>  Fri, 27 Jul 2018 18:31:42 +0200
>>>>>>> 7028d738

libosmo-netif (0.2.0) unstable; urgency=medium

  [ Neels Hofmeyr ]
  * jenkins: use osmo-clean-workspace.sh before and after build
  * add --enable-sanitize config option
  * gitignore: vim swp files
  * osmo_stream_{cli,srv}_destroy: fix mem leak: empty msgb queue
  * configure: add --enable-werror
  * jenkins.sh: use --enable-werror configure flag, not CFLAGS

  [ Harald Welte ]
  * debian/control: Fix upstream-name
  * debian/copyright: There are no AGPL licensed files left
  * src/rs232.c: Fix accidential reference to GPLv3+ instead of GPLv2+
  * Add SPDX-License-Identifier + Copyright statements
  * debian/control: Fix Vcs-Browser
  * osmux: Fix use of uninitialized memory in osmux_out_handle

  [ Pau Espin Pedrol ]
  * stream: Avoid re-creating and leaking socket when unneeded
  * contrib: jenkins.sh: Disable building doxygen for deps
  * test: osmo-pcap-test: Fix clock drift while replaying pcap file
  * osmux: Use correct log category DLMUX
  * stream.c: osmo_stream_cli_open2: Remove wrong assumption in reconnect decision
  * tests: osmo-pcap-test: Fix pcap includes not found in old versions
  * osmux: osmux_xfrm_output_pull: Improve checks and log of malformed packets
  * jibuf: Add initial implementation of Jitter Buffer
  * tests: jibuf_tool: Initial commit
  * tests: jibuf_tool: Improve jibuf_test to read pcaps
  * tests: jibuf_tool: Add OSMUX support
  * tests: jibuf_tool: Add parameters to control size of buffer
  * jibuf: Take RTP marker into account
  * jibuf: re-sync clock out of sync timestamps
  * tests: jibuf_tool: Add seq.plt
  * jibuf: Estimate src clock skew
  * tests: use osmo_init_logging2
  * Build jibuf_tool based on libpcap availability
  * examples: use osmo_init_logging2
  * osmux: Add new API osmux_xfrm_output_sched to fix rtp generation issues
  * tests: Add osmux2 testsuite
  * osmux: Set Marker bit on osmux frame loss detected
  * osmux: Move examples and tests to use new output APIs

  [ Max ]
  * Enable sanitize for CI tests

  [ Stefan Sperling ]
  * add support for flushing and destroying a server-side stream

  [ Alexey ]
  * Update README.md

 -- Pau Espin Pedrol <pespin@sysmocom.de>  Thu, 03 May 2018 16:55:21 +0200

libosmo-netif (0.1.1) unstable; urgency=medium

  * New upstream release.

 -- Harald Welte <lafore@gnumonks.org>  Sat, 28 Oct 2017 12:41:34 +0200

libosmo-netif (0.1.0) unstable; urgency=medium

  [ Holger Hans Peter Freyther ]
  * Move forward toward a new release.

  [ Harald Welte ]
  * Update to upstream 0.1.0

 -- Holger Hans Peter Freyther <holger@moiji-mobile.com>  Fri, 27 Oct 2017 20:00:39 +0200

libosmo-netif (0.0.6) unstable; urgency=medium

  * Drop libosmovty dependency.

 -- Holger Hans Peter Freyther <holger@moiji-mobile.com>  Tue, 03 Nov 2015 09:36:32 +0100

libosmo-netif (0.0.5) unstable; urgency=medium

  * New upstream release.

 -- Holger Hans Peter Freyther <holger@moiji-mobile.com>  Sun, 23 Aug 2015 18:01:53 +0200

libosmo-netif (0.0.3) unstable; urgency=medium

  * Bump API due the AMR header structure now being packed
    and potentially having different storage requirements.

 -- Holger Hans Peter Freyther <holger@freyther.de>  Mon, 28 Apr 2014 20:50:18 +0200

libosmo-netif (0.0.2-z6) unstable; urgency=low

  * Upgrade with increased test coverage.
  * More changes
  * Fix use after free issue.
  * Fix osmux_snprintf for multiple batched messages
  * Clean-ups.

 -- Holger Hans Peter Freyther <holger@freyther.de>  Sat, 25 May 2013 09:42:30 +0200

libosmo-netif (0.0.2-z1) testing; urgency=low

  * Initial release.
  * Post 0.0.2

 -- Holger Hans Peter Freyther <holger@freyther.de>  Tue, 21 May 2013 18:53:08 +0200<|MERGE_RESOLUTION|>--- conflicted
+++ resolved
@@ -1,11 +1,3 @@
-<<<<<<< HEAD
-libosmo-netif (0.2.0+ow1) UNRELEASED; urgency=medium
-
-  * Release new version for On-Waves
-  * Commit 7839556ca950f02e2dda48f8e10dd68e90266926
-
- -- Daniel Willmann <dwillmann@sysmocom.de>  Tue, 26 Jun 2018 19:03:58 +0200
-=======
 libosmo-netif (0.3.0) unstable; urgency=medium
 
   [ Pau Espin Pedrol ]
@@ -19,7 +11,13 @@
   * stream.c: Use non-blocking connect in osmo_stream_cli
 
  -- Pau Espin Pedrol <pespin@sysmocom.de>  Fri, 27 Jul 2018 18:31:42 +0200
->>>>>>> 7028d738
+
+libosmo-netif (0.2.0+ow1) unstable; urgency=medium
+
+  * Release new version for On-Waves
+  * Commit 7839556ca950f02e2dda48f8e10dd68e90266926
+
+ -- Daniel Willmann <dwillmann@sysmocom.de>  Tue, 26 Jun 2018 19:03:58 +0200
 
 libosmo-netif (0.2.0) unstable; urgency=medium
 
